{
  "name": "web",
  "version": "0.1.0",
  "private": true,
  "scripts": {
    "dev": "next dev",
    "build": "next build",
    "start": "next start",
    "lint": "next lint"
  },
  "dependencies": {
<<<<<<< HEAD
    "@hookform/resolvers": "^5.0.1",
    "clsx": "^2.1.1",
    "next": "15.3.1",
    "react": "^19.0.0",
    "react-dom": "^19.0.0",
    "react-hook-form": "^7.56.2",
    "recharts": "^2.15.3",
    "tailwind-merge": "^3.2.0",
    "zod": "^3.24.3"
  },
  "devDependencies": {
    "@eslint/eslintrc": "^3",
=======
    "lucide-react": "^0.507.0",
    "next": "15.3.1",
    "react": "^19.0.0",
    "react-dom": "^19.0.0"
  },
  "devDependencies": {
    "@eslint/eslintrc": "^3",
    "@playwright/test": "^1.52.0",
>>>>>>> 387688f6
    "@tailwindcss/postcss": "^4",
    "@types/node": "^20",
    "@types/react": "^19",
    "@types/react-dom": "^19",
    "eslint": "^9",
    "eslint-config-next": "15.3.1",
    "tailwindcss": "^4",
    "typescript": "^5"
  }
}<|MERGE_RESOLUTION|>--- conflicted
+++ resolved
@@ -9,7 +9,6 @@
     "lint": "next lint"
   },
   "dependencies": {
-<<<<<<< HEAD
     "@hookform/resolvers": "^5.0.1",
     "clsx": "^2.1.1",
     "next": "15.3.1",
@@ -22,16 +21,6 @@
   },
   "devDependencies": {
     "@eslint/eslintrc": "^3",
-=======
-    "lucide-react": "^0.507.0",
-    "next": "15.3.1",
-    "react": "^19.0.0",
-    "react-dom": "^19.0.0"
-  },
-  "devDependencies": {
-    "@eslint/eslintrc": "^3",
-    "@playwright/test": "^1.52.0",
->>>>>>> 387688f6
     "@tailwindcss/postcss": "^4",
     "@types/node": "^20",
     "@types/react": "^19",
@@ -40,5 +29,7 @@
     "eslint-config-next": "15.3.1",
     "tailwindcss": "^4",
     "typescript": "^5"
+    "tailwindcss": "^4",
+    "typescript": "^5"
   }
 }