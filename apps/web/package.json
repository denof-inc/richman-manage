{
  "name": "web",
  "version": "0.1.0",
  "private": true,
  "scripts": {
    "dev": "next dev",
    "build": "next build",
    "start": "next start",
    "lint": "next lint"
  },
  "dependencies": {
<<<<<<< HEAD
=======
    "@hookform/resolvers": "^5.0.1",
>>>>>>> c0ff77cb
    "clsx": "^2.1.1",
    "next": "15.3.1",
    "react": "^19.0.0",
    "react-dom": "^19.0.0",
<<<<<<< HEAD
    "tailwind-merge": "^3.2.0"
=======
    "react-hook-form": "^7.56.2",
    "recharts": "^2.15.3",
    "tailwind-merge": "^3.2.0",
    "zod": "^3.24.3"
>>>>>>> c0ff77cb
  },
  "devDependencies": {
    "@eslint/eslintrc": "^3",
    "@tailwindcss/postcss": "^4",
    "@types/node": "^20",
    "@types/react": "^19",
    "@types/react-dom": "^19",
    "eslint": "^9",
    "eslint-config-next": "15.3.1",
    "tailwindcss": "^4",
    "typescript": "^5"
  }
}<|MERGE_RESOLUTION|>--- conflicted
+++ resolved
@@ -9,22 +9,16 @@
     "lint": "next lint"
   },
   "dependencies": {
-<<<<<<< HEAD
-=======
     "@hookform/resolvers": "^5.0.1",
->>>>>>> c0ff77cb
     "clsx": "^2.1.1",
     "next": "15.3.1",
     "react": "^19.0.0",
     "react-dom": "^19.0.0",
-<<<<<<< HEAD
-    "tailwind-merge": "^3.2.0"
-=======
+    "tailwind-merge": "^3.2.0",
     "react-hook-form": "^7.56.2",
     "recharts": "^2.15.3",
     "tailwind-merge": "^3.2.0",
     "zod": "^3.24.3"
->>>>>>> c0ff77cb
   },
   "devDependencies": {
     "@eslint/eslintrc": "^3",
