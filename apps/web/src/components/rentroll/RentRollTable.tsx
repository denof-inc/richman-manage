'use client';

import React, { useState } from 'react';
import Link from 'next/link';
import { Card, CardContent, CardHeader, CardTitle } from '@/components/ui/card';
import { Button } from '@/components/ui/button';
import { Building, Users, Home, Car, Zap } from 'lucide-react';

type UnitType = 'residence' | 'tenant' | 'parking' | 'vending' | 'solar';
type UnitStatus = 'occupied' | 'vacant';

type RentRollUnit = {
  id: string;
  property_id: string;
  property_name: string;
  unit_number: string;
  unit_type: UnitType;
  status: UnitStatus;
  area: number | null;
  bedrooms: number | null;
  bathrooms: number | null;
  rent_amount: number;
  deposit_amount: number;
  current_tenant_name: string | null;
  lease_start_date: string | null;
  lease_end_date: string | null;
};

interface RentRollTableProps {
  units: RentRollUnit[];
}

const getUnitTypeIcon = (type: UnitType) => {
  switch (type) {
    case 'residence':
      return <Home className="h-4 w-4" />;
    case 'tenant':
      return <Building className="h-4 w-4" />;
    case 'parking':
      return <Car className="h-4 w-4" />;
    case 'vending':
      return <Zap className="h-4 w-4" />;
    case 'solar':
      return <Zap className="h-4 w-4" />;
    default:
      return <Home className="h-4 w-4" />;
  }
};

const getUnitTypeLabel = (type: UnitType) => {
  switch (type) {
    case 'residence':
      return '住居';
    case 'tenant':
      return '店舗';
    case 'parking':
      return '駐車場';
    case 'vending':
      return '自販機';
    case 'solar':
      return 'ソーラー';
    default:
      return type;
  }
};

const formatCurrency = (amount: number) => {
  return new Intl.NumberFormat('ja-JP', {
    style: 'currency',
    currency: 'JPY',
    minimumFractionDigits: 0,
  }).format(amount);
};

const formatDate = (dateString: string | null) => {
  if (!dateString) return '-';
  return new Date(dateString).toLocaleDateString('ja-JP', {
    year: 'numeric',
    month: 'short',
    day: 'numeric',
  });
};

export default function RentRollTable({ units }: RentRollTableProps) {
  const [filterProperty, setFilterProperty] = useState<string>('all');
  const [filterStatus, setFilterStatus] = useState<string>('all');
  const [filterType, setFilterType] = useState<string>('all');
<<<<<<< HEAD
=======
  const [viewMode, setViewMode] = useState<'detailed' | 'grouped'>('grouped');
>>>>>>> bfb34d52

  // フィルタリング
  const filteredUnits = units.filter((unit) => {
    if (filterProperty !== 'all' && unit.property_id !== filterProperty) return false;
    if (filterStatus !== 'all' && unit.status !== filterStatus) return false;
    if (filterType !== 'all' && unit.unit_type !== filterType) return false;
    return true;
  });
<<<<<<< HEAD

  // 統計計算
  const totalUnits = filteredUnits.length;
  const occupiedUnits = filteredUnits.filter((unit) => unit.status === 'occupied').length;
  const vacantUnits = totalUnits - occupiedUnits;
  const occupancyRate = totalUnits > 0 ? (occupiedUnits / totalUnits) * 100 : 0;
  const totalRent = filteredUnits
    .filter((unit) => unit.status === 'occupied')
    .reduce((sum, unit) => sum + unit.rent_amount, 0);

  // ユニークな物件リスト
  const properties = Array.from(
    new Set(units.map((unit) => ({ id: unit.property_id, name: unit.property_name })))
  );
=======

  // 統計計算
  const totalUnits = filteredUnits.length;
  const occupiedUnits = filteredUnits.filter((unit) => unit.status === 'occupied').length;
  const vacantUnits = totalUnits - occupiedUnits;
  const occupancyRate = totalUnits > 0 ? (occupiedUnits / totalUnits) * 100 : 0;
  const totalRent = filteredUnits
    .filter((unit) => unit.status === 'occupied')
    .reduce((sum, unit) => sum + unit.rent_amount, 0);

  // ユニークな物件リスト（フィルタリング後のユニットから作成）
  const propertyMap = new Map();
  filteredUnits.forEach((unit) => {
    if (!propertyMap.has(unit.property_id)) {
      propertyMap.set(unit.property_id, { id: unit.property_id, name: unit.property_name });
    }
  });
  const properties = Array.from(propertyMap.values());

  // 物件ごとにグループ化
  const groupedProperties = properties.map((property) => {
    const propertyUnits = filteredUnits.filter((unit) => unit.property_id === property.id);
    const totalUnits = propertyUnits.length;
    const occupiedUnits = propertyUnits.filter((unit) => unit.status === 'occupied').length;
    const vacantUnits = totalUnits - occupiedUnits;
    const occupancyRate = totalUnits > 0 ? (occupiedUnits / totalUnits) * 100 : 0;

    // 想定満室家賃（全部屋の家賃合計）
    const potentialRent = propertyUnits.reduce((sum, unit) => sum + unit.rent_amount, 0);

    // 現況満室家賃（入居中の部屋の家賃合計）
    const currentRent = propertyUnits
      .filter((unit) => unit.status === 'occupied')
      .reduce((sum, unit) => sum + unit.rent_amount, 0);

    return {
      ...property,
      units: propertyUnits,
      totalUnits,
      occupiedUnits,
      vacantUnits,
      occupancyRate,
      potentialRent,
      currentRent,
    };
  });
>>>>>>> bfb34d52

  return (
    <div className="space-y-6">
      {/* 統計サマリー */}
      <div className="grid gap-4 md:grid-cols-4">
        <Card>
          <CardContent className="p-4">
            <div className="flex items-center space-x-2">
              <Building className="h-4 w-4 text-accent" />
              <div>
                <p className="text-sm font-medium text-text-muted">総戸数</p>
                <p className="text-2xl font-bold text-primary">{totalUnits}</p>
              </div>
            </div>
          </CardContent>
        </Card>

        <Card>
          <CardContent className="p-4">
            <div className="flex items-center space-x-2">
              <Users className="h-4 w-4 text-accent" />
              <div>
                <p className="text-sm font-medium text-text-muted">入居中</p>
                <p className="text-2xl font-bold text-primary">{occupiedUnits}</p>
              </div>
            </div>
          </CardContent>
        </Card>

        <Card>
          <CardContent className="p-4">
            <div className="flex items-center space-x-2">
              <Home className="h-4 w-4 text-red-500" />
              <div>
                <p className="text-sm font-medium text-text-muted">空室</p>
                <p className="text-2xl font-bold text-primary">{vacantUnits}</p>
              </div>
            </div>
          </CardContent>
        </Card>

        <Card>
          <CardContent className="p-4">
            <div>
              <p className="text-sm font-medium text-text-muted">入居率</p>
              <p className="text-2xl font-bold text-accent">{occupancyRate.toFixed(1)}%</p>
            </div>
          </CardContent>
        </Card>
      </div>

      {/* フィルター */}
      <Card>
        <CardHeader>
          <CardTitle className="text-lg font-semibold text-primary">フィルター</CardTitle>
        </CardHeader>
        <CardContent>
          <div className="grid gap-4 md:grid-cols-3">
            <div>
              <label className="mb-2 block text-sm font-medium text-text-muted">物件</label>
              <select
                value={filterProperty}
                onChange={(e) => setFilterProperty(e.target.value)}
                className="w-full rounded border border-border-default px-3 py-2 text-sm"
              >
                <option value="all">すべて</option>
                {properties.map((property) => (
                  <option key={property.id} value={property.id}>
                    {property.name}
                  </option>
                ))}
              </select>
            </div>

            <div>
              <label className="mb-2 block text-sm font-medium text-text-muted">入居状況</label>
              <select
                value={filterStatus}
                onChange={(e) => setFilterStatus(e.target.value)}
                className="w-full rounded border border-border-default px-3 py-2 text-sm"
              >
                <option value="all">すべて</option>
                <option value="occupied">入居中</option>
                <option value="vacant">空室</option>
              </select>
            </div>

            <div>
              <label className="mb-2 block text-sm font-medium text-text-muted">タイプ</label>
              <select
                value={filterType}
                onChange={(e) => setFilterType(e.target.value)}
                className="w-full rounded border border-border-default px-3 py-2 text-sm"
              >
                <option value="all">すべて</option>
                <option value="residence">住居</option>
                <option value="tenant">店舗</option>
                <option value="parking">駐車場</option>
                <option value="vending">自販機</option>
                <option value="solar">ソーラー</option>
              </select>
            </div>
          </div>
        </CardContent>
      </Card>

<<<<<<< HEAD
=======
      {/* 表示切替ボタン */}
      <div className="flex items-center justify-center">
        <div className="flex rounded-lg border border-border-default p-1">
          <button
            onClick={() => setViewMode('grouped')}
            className={`rounded px-3 py-1 text-sm font-medium transition-colors ${
              viewMode === 'grouped' ? 'bg-accent text-white' : 'text-text-muted hover:text-primary'
            }`}
          >
            物件別表示
          </button>
          <button
            onClick={() => setViewMode('detailed')}
            className={`rounded px-3 py-1 text-sm font-medium transition-colors ${
              viewMode === 'detailed'
                ? 'bg-accent text-white'
                : 'text-text-muted hover:text-primary'
            }`}
          >
            詳細表示
          </button>
        </div>
      </div>

>>>>>>> bfb34d52
      {/* テーブル */}
      <Card>
        <CardHeader>
          <div className="flex items-center justify-between">
            <CardTitle className="text-lg font-semibold text-primary">
<<<<<<< HEAD
              レントロール一覧 ({filteredUnits.length}件)
=======
              {viewMode === 'detailed'
                ? `レントロール一覧 (${filteredUnits.length}件)`
                : `物件別レントロール (${groupedProperties.length}物件)`}
>>>>>>> bfb34d52
            </CardTitle>
            <div className="text-sm text-text-muted">月間家賃収入: {formatCurrency(totalRent)}</div>
          </div>
        </CardHeader>
        <CardContent>
<<<<<<< HEAD
          <div className="overflow-x-auto">
            <table className="w-full border-collapse">
              <thead>
                <tr className="border-b border-border-default">
                  <th className="p-3 text-left text-sm font-medium text-text-muted">物件・部屋</th>
                  <th className="p-3 text-left text-sm font-medium text-text-muted">タイプ</th>
                  <th className="p-3 text-left text-sm font-medium text-text-muted">状況</th>
                  <th className="p-3 text-left text-sm font-medium text-text-muted">面積</th>
                  <th className="p-3 text-left text-sm font-medium text-text-muted">家賃</th>
                  <th className="p-3 text-left text-sm font-medium text-text-muted">入居者</th>
                  <th className="p-3 text-left text-sm font-medium text-text-muted">契約期間</th>
                  <th className="p-3 text-left text-sm font-medium text-text-muted">操作</th>
                </tr>
              </thead>
              <tbody>
                {filteredUnits.map((unit) => (
                  <tr
                    key={unit.id}
                    className="border-b border-border-default transition-colors hover:bg-gray-50"
                  >
                    <td className="p-3">
                      <div>
                        <div className="font-medium text-primary">{unit.property_name}</div>
                        <div className="text-sm text-text-muted">{unit.unit_number}</div>
                      </div>
                    </td>
                    <td className="p-3">
                      <div className="flex items-center space-x-2">
                        {getUnitTypeIcon(unit.unit_type)}
                        <span className="text-sm">{getUnitTypeLabel(unit.unit_type)}</span>
                      </div>
                    </td>
                    <td className="p-3">
                      <span
                        className={`inline-flex rounded-full px-2 py-1 text-xs font-semibold ${
                          unit.status === 'occupied'
                            ? 'bg-accent text-white'
                            : 'bg-red-100 text-red-800'
                        }`}
                      >
                        {unit.status === 'occupied' ? '入居中' : '空室'}
                      </span>
                    </td>
                    <td className="p-3">
                      <div className="text-sm">
                        {unit.area ? `${unit.area}㎡` : '-'}
                        {unit.bedrooms && (
                          <div className="text-xs text-text-muted">{unit.bedrooms}LDK</div>
                        )}
                      </div>
                    </td>
                    <td className="p-3">
                      <div className="font-medium text-primary">
                        {formatCurrency(unit.rent_amount)}
                      </div>
                    </td>
                    <td className="p-3">
                      <div className="text-sm">{unit.current_tenant_name || '-'}</div>
                    </td>
                    <td className="p-3">
                      <div className="text-sm">
                        {unit.lease_start_date && unit.lease_end_date ? (
                          <>
                            <div>{formatDate(unit.lease_start_date)}</div>
                            <div className="text-xs text-text-muted">
                              〜 {formatDate(unit.lease_end_date)}
                            </div>
                          </>
                        ) : (
                          '-'
                        )}
                      </div>
                    </td>
                    <td className="p-3">
                      <Link href={`/rent-roll/${unit.id}`}>
                        <Button variant="outline" size="sm">
                          詳細
                        </Button>
                      </Link>
                    </td>
                  </tr>
                ))}
              </tbody>
            </table>
          </div>

          {filteredUnits.length === 0 && (
            <div className="py-8 text-center">
              <p className="text-text-muted">条件に一致する部屋がありません</p>
=======
          {viewMode === 'detailed' ? (
            /* 詳細表示 - PC/SP共通テーブル */
            <div className="overflow-x-auto">
              <table className="w-full border-collapse">
                <thead>
                  <tr className="border-b border-border-default">
                    <th className="p-3 text-left text-sm font-medium text-text-muted">
                      物件・部屋
                    </th>
                    <th className="p-3 text-left text-sm font-medium text-text-muted">タイプ</th>
                    <th className="p-3 text-left text-sm font-medium text-text-muted">状況</th>
                    <th className="p-3 text-left text-sm font-medium text-text-muted">面積</th>
                    <th className="p-3 text-left text-sm font-medium text-text-muted">家賃</th>
                    <th className="p-3 text-left text-sm font-medium text-text-muted">入居者</th>
                    <th className="p-3 text-left text-sm font-medium text-text-muted">契約期間</th>
                    <th className="p-3 text-left text-sm font-medium text-text-muted">操作</th>
                  </tr>
                </thead>
                <tbody>
                  {filteredUnits.map((unit) => (
                    <tr
                      key={unit.id}
                      className="border-b border-border-default transition-colors hover:bg-gray-50"
                    >
                      <td className="p-3">
                        <div>
                          <div className="font-medium text-primary">{unit.property_name}</div>
                          <div className="text-sm text-text-muted">{unit.unit_number}</div>
                        </div>
                      </td>
                      <td className="p-3">
                        <div className="flex items-center space-x-2">
                          {getUnitTypeIcon(unit.unit_type)}
                          <span className="text-sm">{getUnitTypeLabel(unit.unit_type)}</span>
                        </div>
                      </td>
                      <td className="p-3">
                        <span
                          className={`inline-flex rounded-full px-2 py-1 text-xs font-semibold ${
                            unit.status === 'occupied'
                              ? 'bg-accent text-white'
                              : 'bg-red-100 text-red-800'
                          }`}
                        >
                          {unit.status === 'occupied' ? '入居中' : '空室'}
                        </span>
                      </td>
                      <td className="p-3">
                        <div className="text-sm">
                          {unit.area ? `${unit.area}㎡` : '-'}
                          {unit.bedrooms && (
                            <div className="text-xs text-text-muted">{unit.bedrooms}LDK</div>
                          )}
                        </div>
                      </td>
                      <td className="p-3">
                        <div
                          className={`font-medium ${
                            unit.status === 'occupied' ? 'text-accent' : 'text-red-500'
                          }`}
                        >
                          {formatCurrency(unit.rent_amount)}
                        </div>
                      </td>
                      <td className="p-3">
                        <div className="text-sm">{unit.current_tenant_name || '-'}</div>
                      </td>
                      <td className="p-3">
                        <div className="text-sm">
                          {unit.lease_start_date && unit.lease_end_date ? (
                            <>
                              <div>{formatDate(unit.lease_start_date)}</div>
                              <div className="text-xs text-text-muted">
                                〜 {formatDate(unit.lease_end_date)}
                              </div>
                            </>
                          ) : (
                            '-'
                          )}
                        </div>
                      </td>
                      <td className="p-3">
                        <Link href={`/rent-roll/${unit.id}`}>
                          <Button variant="outline" size="sm">
                            詳細
                          </Button>
                        </Link>
                      </td>
                    </tr>
                  ))}
                </tbody>
              </table>

              {filteredUnits.length === 0 && (
                <div className="py-8 text-center">
                  <p className="text-text-muted">条件に一致する部屋がありません</p>
                </div>
              )}
            </div>
          ) : (
            /* 物件別表示 */
            <div className="space-y-6">
              {groupedProperties.map((property, index) => (
                <div
                  key={`property-${property.id}-${index}`}
                  className="rounded-lg border border-border-default"
                >
                  {/* 物件ヘッダー */}
                  <div className="w-full bg-gray-50 px-4 py-3">
                    <div className="flex items-center justify-between">
                      <div className="flex-1">
                        <div className="flex flex-col space-y-2 md:flex-row md:items-center md:justify-between md:space-y-0">
                          <h3 className="text-lg font-semibold text-primary">{property.name}</h3>
                          <div className="flex items-center space-x-4 text-sm">
                            <span className="text-text-muted">
                              入居率:{' '}
                              <span className="font-medium text-accent">
                                {property.occupancyRate.toFixed(1)}%
                              </span>
                            </span>
                            <span className="text-text-muted">
                              ({property.occupiedUnits}/{property.totalUnits}室)
                            </span>
                          </div>
                        </div>
                        <div className="mt-2 flex flex-col space-y-1 text-sm md:flex-row md:items-center md:space-x-6 md:space-y-0">
                          <div className="text-text-muted">
                            想定満室家賃:{' '}
                            <span className="font-medium text-primary">
                              {formatCurrency(property.potentialRent)}
                            </span>
                          </div>
                          <div className="text-text-muted">
                            現況満室家賃:{' '}
                            <span className="font-medium text-accent">
                              {formatCurrency(property.currentRent)}
                            </span>
                          </div>
                        </div>
                      </div>
                    </div>
                  </div>

                  {/* 部屋一覧 - 常に表示 */}
                  <div className="block md:hidden">
                    {/* モバイル表示: カード形式 */}
                    <div className="space-y-3 p-4">
                      {property.units.map((unit) => (
                        <div
                          key={unit.id}
                          className="rounded-lg border border-border-default bg-white p-3"
                        >
                          <div className="mb-2 flex items-center justify-between">
                            <div className="flex items-center space-x-2">
                              <div className="font-medium text-primary">{unit.unit_number}</div>
                              {getUnitTypeIcon(unit.unit_type)}
                              <span className="text-sm text-text-muted">
                                {getUnitTypeLabel(unit.unit_type)}
                              </span>
                            </div>
                            <span
                              className={`inline-flex rounded-full px-2 py-1 text-xs font-semibold ${
                                unit.status === 'occupied'
                                  ? 'bg-accent text-white'
                                  : 'bg-red-100 text-red-800'
                              }`}
                            >
                              {unit.status === 'occupied' ? '入居中' : '空室'}
                            </span>
                          </div>

                          <div className="grid grid-cols-2 gap-2 text-sm">
                            <div>
                              <span className="text-text-muted">面積: </span>
                              <span>{unit.area ? `${unit.area}㎡` : '-'}</span>
                              {unit.bedrooms && (
                                <span className="ml-1 text-xs text-text-muted">
                                  ({unit.bedrooms}LDK)
                                </span>
                              )}
                            </div>
                            <div>
                              <span className="text-text-muted">家賃: </span>
                              <span
                                className={`font-medium ${
                                  unit.status === 'occupied' ? 'text-accent' : 'text-red-500'
                                }`}
                              >
                                {formatCurrency(unit.rent_amount)}
                              </span>
                            </div>
                            <div className="col-span-2">
                              <span className="text-text-muted">入居者: </span>
                              <span>{unit.current_tenant_name || '-'}</span>
                            </div>
                            {unit.lease_start_date && unit.lease_end_date && (
                              <div className="col-span-2">
                                <span className="text-text-muted">契約期間: </span>
                                <span className="text-xs">
                                  {formatDate(unit.lease_start_date)} 〜{' '}
                                  {formatDate(unit.lease_end_date)}
                                </span>
                              </div>
                            )}
                          </div>

                          <div className="mt-2 text-right">
                            <Link href={`/rent-roll/${unit.id}`}>
                              <Button variant="outline" size="sm">
                                詳細
                              </Button>
                            </Link>
                          </div>
                        </div>
                      ))}
                    </div>
                  </div>

                  <div className="hidden md:block">
                    {/* デスクトップ表示: テーブル形式 */}
                    <div className="overflow-x-auto">
                      <table className="w-full border-collapse">
                        <thead>
                          <tr className="bg-gray-25 border-b border-border-default">
                            <th className="p-3 text-left text-sm font-medium text-text-muted">
                              部屋
                            </th>
                            <th className="p-3 text-left text-sm font-medium text-text-muted">
                              タイプ
                            </th>
                            <th className="p-3 text-left text-sm font-medium text-text-muted">
                              状況
                            </th>
                            <th className="p-3 text-left text-sm font-medium text-text-muted">
                              面積
                            </th>
                            <th className="p-3 text-left text-sm font-medium text-text-muted">
                              家賃
                            </th>
                            <th className="p-3 text-left text-sm font-medium text-text-muted">
                              入居者
                            </th>
                            <th className="p-3 text-left text-sm font-medium text-text-muted">
                              契約期間
                            </th>
                            <th className="p-3 text-left text-sm font-medium text-text-muted">
                              操作
                            </th>
                          </tr>
                        </thead>
                        <tbody>
                          {property.units.map((unit) => (
                            <tr
                              key={unit.id}
                              className="border-b border-border-default transition-colors hover:bg-gray-50"
                            >
                              <td className="p-3">
                                <div className="font-medium text-primary">{unit.unit_number}</div>
                              </td>
                              <td className="p-3">
                                <div className="flex items-center space-x-2">
                                  {getUnitTypeIcon(unit.unit_type)}
                                  <span className="text-sm">
                                    {getUnitTypeLabel(unit.unit_type)}
                                  </span>
                                </div>
                              </td>
                              <td className="p-3">
                                <span
                                  className={`inline-flex rounded-full px-2 py-1 text-xs font-semibold ${
                                    unit.status === 'occupied'
                                      ? 'bg-accent text-white'
                                      : 'bg-red-100 text-red-800'
                                  }`}
                                >
                                  {unit.status === 'occupied' ? '入居中' : '空室'}
                                </span>
                              </td>
                              <td className="p-3">
                                <div className="text-sm">
                                  {unit.area ? `${unit.area}㎡` : '-'}
                                  {unit.bedrooms && (
                                    <div className="text-xs text-text-muted">
                                      {unit.bedrooms}LDK
                                    </div>
                                  )}
                                </div>
                              </td>
                              <td className="p-3">
                                <div
                                  className={`font-medium ${
                                    unit.status === 'occupied' ? 'text-accent' : 'text-red-500'
                                  }`}
                                >
                                  {formatCurrency(unit.rent_amount)}
                                </div>
                              </td>
                              <td className="p-3">
                                <div className="text-sm">{unit.current_tenant_name || '-'}</div>
                              </td>
                              <td className="p-3">
                                <div className="text-sm">
                                  {unit.lease_start_date && unit.lease_end_date ? (
                                    <>
                                      <div>{formatDate(unit.lease_start_date)}</div>
                                      <div className="text-xs text-text-muted">
                                        〜 {formatDate(unit.lease_end_date)}
                                      </div>
                                    </>
                                  ) : (
                                    '-'
                                  )}
                                </div>
                              </td>
                              <td className="p-3">
                                <Link href={`/rent-roll/${unit.id}`}>
                                  <Button variant="outline" size="sm">
                                    詳細
                                  </Button>
                                </Link>
                              </td>
                            </tr>
                          ))}
                        </tbody>
                      </table>
                    </div>
                  </div>
                </div>
              ))}

              {groupedProperties.length === 0 && (
                <div className="py-8 text-center">
                  <p className="text-text-muted">条件に一致する物件がありません</p>
                </div>
              )}
>>>>>>> bfb34d52
            </div>
          )}
        </CardContent>
      </Card>
    </div>
  );
}<|MERGE_RESOLUTION|>--- conflicted
+++ resolved
@@ -85,10 +85,7 @@
   const [filterProperty, setFilterProperty] = useState<string>('all');
   const [filterStatus, setFilterStatus] = useState<string>('all');
   const [filterType, setFilterType] = useState<string>('all');
-<<<<<<< HEAD
-=======
   const [viewMode, setViewMode] = useState<'detailed' | 'grouped'>('grouped');
->>>>>>> bfb34d52
 
   // フィルタリング
   const filteredUnits = units.filter((unit) => {
@@ -97,22 +94,6 @@
     if (filterType !== 'all' && unit.unit_type !== filterType) return false;
     return true;
   });
-<<<<<<< HEAD
-
-  // 統計計算
-  const totalUnits = filteredUnits.length;
-  const occupiedUnits = filteredUnits.filter((unit) => unit.status === 'occupied').length;
-  const vacantUnits = totalUnits - occupiedUnits;
-  const occupancyRate = totalUnits > 0 ? (occupiedUnits / totalUnits) * 100 : 0;
-  const totalRent = filteredUnits
-    .filter((unit) => unit.status === 'occupied')
-    .reduce((sum, unit) => sum + unit.rent_amount, 0);
-
-  // ユニークな物件リスト
-  const properties = Array.from(
-    new Set(units.map((unit) => ({ id: unit.property_id, name: unit.property_name })))
-  );
-=======
 
   // 統計計算
   const totalUnits = filteredUnits.length;
@@ -159,7 +140,6 @@
       currentRent,
     };
   });
->>>>>>> bfb34d52
 
   return (
     <div className="space-y-6">
@@ -266,8 +246,6 @@
         </CardContent>
       </Card>
 
-<<<<<<< HEAD
-=======
       {/* 表示切替ボタン */}
       <div className="flex items-center justify-center">
         <div className="flex rounded-lg border border-border-default p-1">
@@ -292,115 +270,19 @@
         </div>
       </div>
 
->>>>>>> bfb34d52
       {/* テーブル */}
       <Card>
         <CardHeader>
           <div className="flex items-center justify-between">
             <CardTitle className="text-lg font-semibold text-primary">
-<<<<<<< HEAD
-              レントロール一覧 ({filteredUnits.length}件)
-=======
               {viewMode === 'detailed'
                 ? `レントロール一覧 (${filteredUnits.length}件)`
                 : `物件別レントロール (${groupedProperties.length}物件)`}
->>>>>>> bfb34d52
             </CardTitle>
             <div className="text-sm text-text-muted">月間家賃収入: {formatCurrency(totalRent)}</div>
           </div>
         </CardHeader>
         <CardContent>
-<<<<<<< HEAD
-          <div className="overflow-x-auto">
-            <table className="w-full border-collapse">
-              <thead>
-                <tr className="border-b border-border-default">
-                  <th className="p-3 text-left text-sm font-medium text-text-muted">物件・部屋</th>
-                  <th className="p-3 text-left text-sm font-medium text-text-muted">タイプ</th>
-                  <th className="p-3 text-left text-sm font-medium text-text-muted">状況</th>
-                  <th className="p-3 text-left text-sm font-medium text-text-muted">面積</th>
-                  <th className="p-3 text-left text-sm font-medium text-text-muted">家賃</th>
-                  <th className="p-3 text-left text-sm font-medium text-text-muted">入居者</th>
-                  <th className="p-3 text-left text-sm font-medium text-text-muted">契約期間</th>
-                  <th className="p-3 text-left text-sm font-medium text-text-muted">操作</th>
-                </tr>
-              </thead>
-              <tbody>
-                {filteredUnits.map((unit) => (
-                  <tr
-                    key={unit.id}
-                    className="border-b border-border-default transition-colors hover:bg-gray-50"
-                  >
-                    <td className="p-3">
-                      <div>
-                        <div className="font-medium text-primary">{unit.property_name}</div>
-                        <div className="text-sm text-text-muted">{unit.unit_number}</div>
-                      </div>
-                    </td>
-                    <td className="p-3">
-                      <div className="flex items-center space-x-2">
-                        {getUnitTypeIcon(unit.unit_type)}
-                        <span className="text-sm">{getUnitTypeLabel(unit.unit_type)}</span>
-                      </div>
-                    </td>
-                    <td className="p-3">
-                      <span
-                        className={`inline-flex rounded-full px-2 py-1 text-xs font-semibold ${
-                          unit.status === 'occupied'
-                            ? 'bg-accent text-white'
-                            : 'bg-red-100 text-red-800'
-                        }`}
-                      >
-                        {unit.status === 'occupied' ? '入居中' : '空室'}
-                      </span>
-                    </td>
-                    <td className="p-3">
-                      <div className="text-sm">
-                        {unit.area ? `${unit.area}㎡` : '-'}
-                        {unit.bedrooms && (
-                          <div className="text-xs text-text-muted">{unit.bedrooms}LDK</div>
-                        )}
-                      </div>
-                    </td>
-                    <td className="p-3">
-                      <div className="font-medium text-primary">
-                        {formatCurrency(unit.rent_amount)}
-                      </div>
-                    </td>
-                    <td className="p-3">
-                      <div className="text-sm">{unit.current_tenant_name || '-'}</div>
-                    </td>
-                    <td className="p-3">
-                      <div className="text-sm">
-                        {unit.lease_start_date && unit.lease_end_date ? (
-                          <>
-                            <div>{formatDate(unit.lease_start_date)}</div>
-                            <div className="text-xs text-text-muted">
-                              〜 {formatDate(unit.lease_end_date)}
-                            </div>
-                          </>
-                        ) : (
-                          '-'
-                        )}
-                      </div>
-                    </td>
-                    <td className="p-3">
-                      <Link href={`/rent-roll/${unit.id}`}>
-                        <Button variant="outline" size="sm">
-                          詳細
-                        </Button>
-                      </Link>
-                    </td>
-                  </tr>
-                ))}
-              </tbody>
-            </table>
-          </div>
-
-          {filteredUnits.length === 0 && (
-            <div className="py-8 text-center">
-              <p className="text-text-muted">条件に一致する部屋がありません</p>
-=======
           {viewMode === 'detailed' ? (
             /* 詳細表示 - PC/SP共通テーブル */
             <div className="overflow-x-auto">
@@ -736,7 +618,6 @@
                   <p className="text-text-muted">条件に一致する物件がありません</p>
                 </div>
               )}
->>>>>>> bfb34d52
             </div>
           )}
         </CardContent>
