/**
 * 統一モックデータ
 * データベーススキーマに基づいた一元管理されたモックデータ
 */

import type {
  Owner,
  Property,
  Unit,
  Loan,
  LoanRepayment,
  LoanInterestChange,
  Expense,
} from '@/types';

// モックデータ
export const mockOwners: Owner[] = [
  {
    id: 'owner-001',
    type: 'individual',
    name: '田中 太郎',
    contact_email: 'tanaka@example.com',
    contact_phone: '090-1234-5678',
    tax_id: '1234567890',
  },
  {
    id: 'owner-002',
    type: 'corporate',
    name: '株式会社不動産投資',
    contact_person: '山田 花子',
    contact_email: 'yamada@realestate.co.jp',
    contact_phone: '03-1234-5678',
    tax_id: '9876543210',
  },
];

export const mockProperties: Property[] = [
  {
    id: '550e8400-e29b-41d4-a716-446655440000',
    owner_id: 'owner-001',
    name: '青山マンション',
    address: '東京都港区南青山1-2-3',
    city: '港区',
    state: '東京都',
    postal_code: '107-0062',
    country: '日本',
    property_type: 'マンション',
    year_built: 2015,
    total_area: 85.5,
    purchase_date: '2020-04-15',
    purchase_price: 95000000,
    current_value: 105000000,
  },
  {
    id: '550e8400-e29b-41d4-a716-446655440001',
    owner_id: 'owner-001',
    name: '渋谷アパート',
    address: '東京都渋谷区神南1-2-3',
    city: '渋谷区',
    state: '東京都',
    postal_code: '150-0041',
    country: '日本',
    property_type: 'アパート',
    year_built: 2010,
    total_area: 250.0,
    purchase_date: '2021-06-01',
    purchase_price: 120000000,
    current_value: 125000000,
  },
  {
    id: '550e8400-e29b-41d4-a716-446655440002',
    owner_id: 'owner-002',
    name: '新宿ビル',
    address: '東京都新宿区西新宿1-3-5',
    city: '新宿区',
    state: '東京都',
    postal_code: '160-0023',
    country: '日本',
    property_type: 'オフィスビル',
    year_built: 2005,
    total_area: 220.0,
    purchase_date: '2022-03-15',
    purchase_price: 180000000,
    current_value: 185000000,
  },
  {
    id: '550e8400-e29b-41d4-a716-446655440003',
    owner_id: 'owner-001',
    name: '池袋マンション',
    address: '東京都豊島区東池袋2-4-6',
    city: '豊島区',
    state: '東京都',
    postal_code: '170-0013',
    country: '日本',
    property_type: 'マンション',
    year_built: 2018,
    total_area: 340.0,
    purchase_date: '2019-03-01',
    purchase_price: 200000000,
    current_value: 210000000,
  },
  {
    id: '550e8400-e29b-41d4-a716-446655440004',
    owner_id: 'owner-002',
    name: '上野アパート',
    address: '東京都台東区上野5-7-9',
    city: '台東区',
    state: '東京都',
    postal_code: '110-0005',
    country: '日本',
    property_type: 'アパート',
    year_built: 2012,
    total_area: 180.0,
    purchase_date: '2021-09-01',
    purchase_price: 85000000,
    current_value: 90000000,
  },
];

export const mockUnits: Unit[] = [
  // 青山マンション
  {
    id: 'unit-001',
    property_id: '550e8400-e29b-41d4-a716-446655440000',
    unit_number: '101',
    unit_type: 'residence',
    status: 'occupied',
    area: 45.5,
    bedrooms: 1,
    bathrooms: 1,
    rent_amount: 180000,
    deposit_amount: 360000,
    current_tenant_name: '田中 太郎',
    lease_start_date: '2023-04-01',
    lease_end_date: '2025-03-31',
  },
  {
    id: 'unit-002',
    property_id: '550e8400-e29b-41d4-a716-446655440000',
    unit_number: '102',
    unit_type: 'residence',
    status: 'vacant',
    area: 50.0,
    bedrooms: 1,
    bathrooms: 1,
    rent_amount: 190000,
    deposit_amount: 380000,
  },
  {
    id: 'unit-003',
    property_id: '550e8400-e29b-41d4-a716-446655440000',
    unit_number: '201',
    unit_type: 'residence',
    status: 'occupied',
    area: 45.5,
    bedrooms: 1,
    bathrooms: 1,
    rent_amount: 185000,
    deposit_amount: 370000,
    current_tenant_name: '佐藤 花子',
    lease_start_date: '2023-07-01',
    lease_end_date: '2025-06-30',
  },
  {
    id: 'unit-004',
    property_id: '550e8400-e29b-41d4-a716-446655440000',
    unit_number: '202',
    unit_type: 'residence',
    status: 'occupied',
    area: 50.0,
    bedrooms: 1,
    bathrooms: 1,
    rent_amount: 195000,
    deposit_amount: 390000,
    current_tenant_name: '山田 次郎',
    lease_start_date: '2024-01-01',
    lease_end_date: '2025-12-31',
  },
  {
    id: 'unit-011',
    property_id: '550e8400-e29b-41d4-a716-446655440000',
    unit_number: 'P1',
    unit_type: 'parking',
    status: 'occupied',
    rent_amount: 25000,
    deposit_amount: 50000,
    current_tenant_name: '田中 太郎',
    lease_start_date: '2023-04-01',
    lease_end_date: '2025-03-31',
  },
  {
    id: 'unit-012',
    property_id: '550e8400-e29b-41d4-a716-446655440000',
    unit_number: 'P2',
    unit_type: 'parking',
    status: 'vacant',
    rent_amount: 25000,
    deposit_amount: 50000,
  },
  // 渋谷アパート
  {
    id: 'unit-005',
    property_id: '550e8400-e29b-41d4-a716-446655440001',
    unit_number: 'A101',
    unit_type: 'residence',
    status: 'occupied',
    area: 65.0,
    bedrooms: 2,
    bathrooms: 1,
    rent_amount: 280000,
    deposit_amount: 560000,
    current_tenant_name: '鈴木 一郎',
    lease_start_date: '2023-10-01',
    lease_end_date: '2025-09-30',
  },
  {
    id: 'unit-006',
    property_id: '550e8400-e29b-41d4-a716-446655440001',
    unit_number: 'A102',
    unit_type: 'residence',
    status: 'occupied',
    area: 60.0,
    bedrooms: 2,
    bathrooms: 1,
    rent_amount: 270000,
    deposit_amount: 540000,
    current_tenant_name: '高橋 美咲',
    lease_start_date: '2024-02-01',
    lease_end_date: '2026-01-31',
  },
  {
    id: 'unit-007',
    property_id: '550e8400-e29b-41d4-a716-446655440001',
    unit_number: 'B101',
    unit_type: 'residence',
    status: 'vacant',
    area: 65.0,
    bedrooms: 2,
    bathrooms: 1,
    rent_amount: 285000,
    deposit_amount: 570000,
  },
  {
    id: 'unit-008',
    property_id: '550e8400-e29b-41d4-a716-446655440001',
    unit_number: 'B102',
    unit_type: 'residence',
    status: 'occupied',
    area: 60.0,
    bedrooms: 2,
    bathrooms: 1,
    rent_amount: 275000,
    deposit_amount: 550000,
    current_tenant_name: '中村 健太',
    lease_start_date: '2023-12-01',
    lease_end_date: '2025-11-30',
  },
  // 新宿ビル
  {
    id: 'unit-009',
    property_id: '550e8400-e29b-41d4-a716-446655440002',
    unit_number: '301',
    unit_type: 'tenant',
    status: 'occupied',
    area: 120.0,
    bathrooms: 2,
    rent_amount: 450000,
    deposit_amount: 1350000,
    current_tenant_name: '株式会社テクノロジー',
    lease_start_date: '2024-04-01',
    lease_end_date: '2027-03-31',
  },
  {
    id: 'unit-010',
    property_id: '550e8400-e29b-41d4-a716-446655440002',
    unit_number: '302',
    unit_type: 'tenant',
    status: 'vacant',
    area: 100.0,
    bathrooms: 1,
    rent_amount: 380000,
    deposit_amount: 1140000,
  },
];

export const mockLoans: Loan[] = [
  {
    id: 'loan-001',
    property_id: '550e8400-e29b-41d4-a716-446655440000',
    lender_name: '三菱UFJ銀行',
    loan_amount: 80000000,
    interest_rate: 1.5,
    interest_type: 'variable',
    term_years: 35,
    start_date: '2020-04-01',
    end_date: '2055-03-31',
    repayment_method: 'principal_and_interest',
    payment_frequency: 'monthly',
    payment_amount: 210000,
  },
  {
    id: 'loan-002',
    property_id: '550e8400-e29b-41d4-a716-446655440001',
    lender_name: 'みずほ銀行',
    loan_amount: 100000000,
    interest_rate: 2.0,
    interest_type: 'fixed',
    term_years: 30,
    start_date: '2021-01-15',
    end_date: '2051-01-14',
    repayment_method: 'principal_equal',
    payment_frequency: 'monthly',
    payment_amount: 200000,
  },
  {
    id: 'loan-003',
    property_id: '550e8400-e29b-41d4-a716-446655440002',
    lender_name: '三井住友銀行',
    loan_amount: 150000000,
    interest_rate: 2.5,
    interest_type: 'variable',
    term_years: 25,
    start_date: '2022-06-01',
    end_date: '2047-05-31',
    repayment_method: 'principal_and_interest',
    payment_frequency: 'monthly',
    payment_amount: 350000,
  },
  {
    id: 'loan-004',
    property_id: '550e8400-e29b-41d4-a716-446655440003',
    lender_name: 'りそな銀行',
    loan_amount: 180000000,
    interest_rate: 1.8,
    interest_type: 'fixed',
    term_years: 35,
    start_date: '2019-03-01',
    end_date: '2054-02-28',
    repayment_method: 'principal_and_interest',
    payment_frequency: 'monthly',
    payment_amount: 400000,
  },
  {
    id: 'loan-005',
    property_id: '550e8400-e29b-41d4-a716-446655440004',
    lender_name: '横浜銀行',
    loan_amount: 65000000,
    interest_rate: 2.2,
    interest_type: 'variable',
    term_years: 20,
    start_date: '2021-09-01',
    end_date: '2041-08-31',
    repayment_method: 'principal_equal',
    payment_frequency: 'monthly',
    payment_amount: 150000,
  },
];

export const mockLoanInterestChanges: LoanInterestChange[] = [
  // 青山マンションローン（変動金利）の金利変動履歴
  {
    id: 'interest-change-001',
    loan_id: 'loan-001',
    change_date: '2024-01-01',
    previous_rate: 2.3,
    new_rate: 2.5,
    reason: '日銀政策変更に伴う調整',
  },
  {
    id: 'interest-change-002',
    loan_id: 'loan-001',
    change_date: '2024-04-01',
    previous_rate: 2.5,
    new_rate: 2.7,
    reason: '定期見直し',
  },
  {
    id: 'interest-change-003',
    loan_id: 'loan-001',
    change_date: '2024-07-01',
    previous_rate: 2.7,
    new_rate: 2.9,
    reason: '市場金利上昇に伴う変動',
  },
  // 新宿ビルローン（変動金利）の金利変動履歴
  {
    id: 'interest-change-004',
    loan_id: 'loan-003',
    change_date: '2024-03-01',
    previous_rate: 2.2,
    new_rate: 2.5,
    reason: '定期見直し',
  },
  // 上野アパートローン（変動金利）の金利変動履歴
  {
    id: 'interest-change-005',
    loan_id: 'loan-005',
    change_date: '2024-06-01',
    previous_rate: 2.0,
    new_rate: 2.2,
    reason: '金利環境変化',
  },
];

export const mockLoanRepayments: LoanRepayment[] = [
  // 青山マンションローンの返済履歴（直近3か月）
  {
    id: 'repayment-001',
    loan_id: 'loan-001',
    payment_date: '2024-12-01',
    amount: 210000,
    principal_amount: 100000,
    interest_amount: 110000,
    payment_method: '口座振替',
    reference_number: 'REF-20241201-001',
  },
  {
    id: 'repayment-002',
    loan_id: 'loan-001',
    payment_date: '2024-11-01',
    amount: 210000,
    principal_amount: 99000,
    interest_amount: 111000,
    payment_method: '口座振替',
    reference_number: 'REF-20241101-001',
  },
  {
    id: 'repayment-003',
    loan_id: 'loan-001',
    payment_date: '2024-10-01',
    amount: 210000,
    principal_amount: 98000,
    interest_amount: 112000,
    payment_method: '口座振替',
    reference_number: 'REF-20241001-001',
  },
];

export const mockExpenses: Expense[] = [
  {
    id: 'expense-001',
    property_id: '550e8400-e29b-41d4-a716-446655440000',
    expense_date: new Date('2024-01-15'),
    category: 'management_fee',
    amount: 25000,
    vendor: '青山管理株式会社',
    description: '管理費（1月分）',
    is_recurring: true,
    recurring_frequency: 'monthly',
  },
  {
    id: 'expense-002',
    property_id: '550e8400-e29b-41d4-a716-446655440000',
    expense_date: new Date('2024-01-20'),
    category: 'tax',
    amount: 8500,
    vendor: '港区役所',
    description: '固定資産税（第1期）',
    is_recurring: false,
  },
  {
    id: 'expense-003',
    property_id: '550e8400-e29b-41d4-a716-446655440000',
    expense_date: new Date('2024-02-10'),
    category: 'repair_cost',
    amount: 45000,
    vendor: '東京リフォーム株式会社',
    description: '102号室エアコン修理',
    is_recurring: false,
  },
  {
    id: 'expense-004',
    property_id: '550e8400-e29b-41d4-a716-446655440001',
    expense_date: new Date('2024-01-15'),
    category: 'management_fee',
    amount: 35000,
    vendor: '渋谷不動産管理',
    description: '管理費（1月分）',
    is_recurring: true,
    recurring_frequency: 'monthly',
  },
  {
    id: 'expense-005',
    property_id: '550e8400-e29b-41d4-a716-446655440001',
    expense_date: new Date('2024-02-20'),
<<<<<<< HEAD
    category: 'utility',
=======
    category: 'utilities',
>>>>>>> 5a0ac8c0
    amount: 12000,
    vendor: '東京電力',
    description: '共用部電気料金（2月分）',
    is_recurring: true,
    recurring_frequency: 'monthly',
  },
  {
    id: 'expense-006',
    property_id: '550e8400-e29b-41d4-a716-446655440002',
    expense_date: new Date('2024-01-10'),
<<<<<<< HEAD
    category: 'management_fee',
=======
    category: 'cleaning',
>>>>>>> 5a0ac8c0
    amount: 50000,
    vendor: 'クリーンサービス東京',
    description: '定期清掃費用',
    is_recurring: true,
    recurring_frequency: 'monthly',
  },
  {
    id: 'expense-007',
    property_id: '550e8400-e29b-41d4-a716-446655440002',
    expense_date: new Date('2024-03-05'),
    category: 'insurance',
    amount: 180000,
    vendor: '東京海上日動',
    description: '火災保険料（年額）',
    is_recurring: false,
  },
  {
    id: 'expense-008',
    property_id: '550e8400-e29b-41d4-a716-446655440003',
    expense_date: new Date('2024-01-25'),
    category: 'repair_cost',
    amount: 120000,
    vendor: '池袋工務店',
    description: '外壁補修工事',
    is_recurring: false,
  },
  {
    id: 'expense-009',
    property_id: '550e8400-e29b-41d4-a716-446655440003',
    expense_date: new Date('2024-02-15'),
    category: 'management_fee',
    amount: 45000,
    vendor: '豊島区不動産管理',
    description: '管理費（2月分）',
    is_recurring: true,
    recurring_frequency: 'monthly',
  },
];

// データアクセス用ヘルパー関数

export function getPropertyUnits(propertyId: string): Unit[] {
  return mockUnits.filter((unit) => unit.property_id === propertyId);
}

export function getPropertyLoans(propertyId: string): Loan[] {
  return mockLoans.filter((loan) => loan.property_id === propertyId);
}

export function getPropertyExpenses(propertyId: string): Expense[] {
  return mockExpenses.filter((expense) => expense.property_id === propertyId);
}

export function getPropertyByName(name: string): Property | undefined {
  return mockProperties.find((property) => property.name === name);
}

export function getLoanById(id: string): Loan | undefined {
  return mockLoans.find((loan) => loan.id === id);
}

export function getPropertyById(id: string): Property | undefined {
  return mockProperties.find((property) => property.id === id);
}

export function getUnitById(id: string): Unit | undefined {
  return mockUnits.find((unit) => unit.id === id);
}<|MERGE_RESOLUTION|>--- conflicted
+++ resolved
@@ -483,11 +483,7 @@
     id: 'expense-005',
     property_id: '550e8400-e29b-41d4-a716-446655440001',
     expense_date: new Date('2024-02-20'),
-<<<<<<< HEAD
-    category: 'utility',
-=======
     category: 'utilities',
->>>>>>> 5a0ac8c0
     amount: 12000,
     vendor: '東京電力',
     description: '共用部電気料金（2月分）',
@@ -498,11 +494,7 @@
     id: 'expense-006',
     property_id: '550e8400-e29b-41d4-a716-446655440002',
     expense_date: new Date('2024-01-10'),
-<<<<<<< HEAD
-    category: 'management_fee',
-=======
     category: 'cleaning',
->>>>>>> 5a0ac8c0
     amount: 50000,
     vendor: 'クリーンサービス東京',
     description: '定期清掃費用',
